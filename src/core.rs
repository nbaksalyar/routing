// Copyright 2015 MaidSafe.net limited.
//
// This SAFE Network Software is licensed to you under (1) the MaidSafe.net Commercial License,
// version 1.0 or later, or (2) The General Public License (GPL), version 3, depending on which
// licence you accepted on initial access to the Software (the "Licences").
//
// By contributing code to the SAFE Network Software, or to this project generally, you agree to be
// bound by the terms of the MaidSafe Contributor Agreement, version 1.0.  This, along with the
// Licenses can be found in the root directory of this project at LICENSE, COPYING and CONTRIBUTOR.
//
// Unless required by applicable law or agreed to in writing, the SAFE Network Software distributed
// under the GPL Licence is distributed on an "AS IS" BASIS, WITHOUT WARRANTIES OR CONDITIONS OF ANY
// KIND, either express or implied.
//
// Please review the Licences for the specific language governing permissions and limitations
// relating to use of the SAFE Network Software.

use accumulator::Accumulator;
use crust;
use itertools::Itertools;
use kademlia_routing_table;
use kademlia_routing_table::{NodeInfo, RoutingTable};
use lru_time_cache::LruCache;
use maidsafe_utilities::event_sender::MaidSafeEventCategory;
use maidsafe_utilities::serialisation;
use maidsafe_utilities::thread::RaiiThreadJoiner;
use message_filter::MessageFilter;
use sodiumoxide::crypto::{box_, hash, sign};
use std::io;
use std::collections::HashMap;
use std::fmt;
use std::fmt::{Debug, Formatter};
use std::sync::mpsc;
use std::thread;
use time::Duration;
use xor_name::XorName;

use acceptors::Acceptors;
use action::Action;
use authority::Authority;
use data::{Data, DataRequest};
use error::{RoutingError, InterfaceError};
use event::Event;
use id::{FullId, PublicId};
use types::{MessageId, RoutingActionSender};
use messages::{DirectMessage, HopMessage, Message, RequestContent, RequestMessage,
               ResponseContent, ResponseMessage, RoutingMessage, SignedMessage};
use utils;

const CRUST_DEFAULT_BEACON_PORT: u16 = 5484;
const CRUST_DEFAULT_TCP_ACCEPTING_PORT: crust::Port = crust::Port::Tcp(5483);
// const CRUST_DEFAULT_UTP_ACCEPTING_PORT: crust::Port = crust::Port::Utp(5483);

/// The maximum number of other nodes that can be in the bootstrap process with us as the proxy at
/// the same time.
const MAX_JOINING_NODES: usize = 1;

/// The state of the connection to the network.
#[derive(PartialEq, Eq, PartialOrd, Ord, Debug, Clone)]
enum State {
    /// Not connected to any node.
    Disconnected,
    /// Transition state while validating proxy node.
    Bootstrapping,
    /// We are bootstrapped and connected to a valid proxy node.
    Client,
    /// We have been Relocated and now a node.
    Node,
}

/// An interface for clients and nodes that handles routing and connecting to the network.
///
///
/// # The bootstrap process
///
///
/// ## Bootstrapping a client
///
/// A newly created `Core`, A, starts in `Disconnected` state and tries to establish a connection to
/// any node B of the network via Crust. When successful, i. e. when receiving an `OnConnect` event,
/// it moves to the `Bootstrapping` state.
///
/// A now sends a `ClientIdentify` message to B, containing A's signed public ID. B verifies the
/// signature and responds with a `BootstrapIdentify`, containing B's public ID and the current
/// quorum size. Once it receives that, A goes into the `Client` state and uses B as its proxy to
/// the network.
///
/// A can now exchange messages with any `Authority`. This completes the bootstrap process for
/// clients.
///
///
/// ## Becoming a node
///
/// If A wants to become a full routing node (`client_restriction == false`), it needs to relocate,
/// i. e. change its name to a value chosen by the network, and then add its peers to its routing
/// table and get added to their routing tables.
///
///
/// ### Getting a new network name from the `NaeManager`
///
/// Once in `Client` state, A sends a `GetNetworkName` request to the `NaeManager` group authority X
/// of A's current name. X computes a new name and sends it in its response to A.
///
/// It also sends an `ExpectCloseNode` request to the `NodeManager` Y of A's new name to inform Y
/// about the new node. Each member of Y caches A's public ID.
///
///
/// ### Connecting to the close group
///
/// A now sends a `GetCloseGroup` request to Y. Each member of Y sends its own public ID and those
/// of its close group in its response to A. Those messages don't necessarily agree, as not every
/// member of Y has the same close group!
///
/// To the `ManagedNode` for each public ID it receives from members of Y, A sends its `Endpoints`.
/// It also caches the ID.
///
/// For each `Endpoints` that a node Z receives from A, it decides whether it wants A in its routing
/// table. If yes, and if A's ID is in its ID cache, Z sends its own `Endpoints` back to A and also
/// attempts to connect to A via Crust. A does the same, once it receives the `Endpoints`.
///
/// Once the connection between A and Z is established and a Crust `OnConnect` event is raised,
/// they exchange `NodeIdentify` messages and add each other to their routing tables. When A
/// receives its first `NodeIdentify`, it finally moves to the `Node` state.
pub struct Core {
    // for CRUST
    crust_service: crust::Service,
    acceptors: Acceptors,
    // for Core
    client_restriction: bool,
    is_listening: bool,
    crust_rx: mpsc::Receiver<crust::Event>,
    action_rx: mpsc::Receiver<Action>,
    event_sender: mpsc::Sender<Event>,
    signed_message_filter: MessageFilter<SignedMessage>,
    connection_filter: MessageFilter<XorName>,
    node_id_cache: LruCache<XorName, PublicId>,
    message_accumulator: Accumulator<RoutingMessage, sign::PublicKey>,
    // Group messages which have been accumulated and then actioned
    grp_msg_filter: MessageFilter<RoutingMessage>,
    full_id: FullId,
    state: State,
    routing_table: RoutingTable<PublicId, crust::Connection>,
    // our bootstrap connections
    proxy_map: HashMap<crust::Connection, PublicId>,
    // any clients we have proxying through us, and whether they have `client_restriction`
    client_map: HashMap<sign::PublicKey, (crust::Connection, bool)>,
    data_cache: LruCache<XorName, Data>,
}

impl Core {
    /// A Core instance for a client or node with the given id. Sends events to upper layer via the mpsc sender passed
    /// in.
    pub fn new(event_sender: mpsc::Sender<Event>, client_restriction: bool, keys: Option<FullId>)
               -> Result<(RoutingActionSender, RaiiThreadJoiner), RoutingError> {
        let (crust_tx, crust_rx) = mpsc::channel();
        let (action_tx, action_rx) = mpsc::channel();
        let (category_tx, category_rx) = mpsc::channel();

        let routing_event_category = MaidSafeEventCategory::RoutingEvent;
        let action_sender = RoutingActionSender::new(action_tx,
                                                     routing_event_category,
                                                     category_tx.clone());

        let crust_event_category = MaidSafeEventCategory::CrustEvent;
        let crust_sender = crust::CrustEventSender::new(crust_tx,
                                                        crust_event_category,
                                                        category_tx);

        let crust_service = match crust::Service::new(crust_sender) {
            Ok(service) => service,
            Err(what) => panic!(format!("Unable to start crust::Service {}", what)),
        };

        let full_id = match keys {
            Some(full_id) => full_id,
            None => FullId::new(),
        };
        let our_name = *full_id.public_id().name();

        let joiner = thread!("RoutingThread", move || {
            let mut core = Core {
                crust_service: crust_service,
                acceptors: Acceptors::new(),
                client_restriction: client_restriction,
                is_listening: false,
                crust_rx: crust_rx,
                action_rx: action_rx,
                event_sender: event_sender,
                signed_message_filter: MessageFilter::with_expiry_duration(Duration::minutes(20)),
                // TODO Needs further discussion on interval
                connection_filter: MessageFilter::with_expiry_duration(Duration::seconds(20)), 
                node_id_cache: LruCache::with_expiry_duration(Duration::minutes(10)),
                message_accumulator: Accumulator::with_duration(1, Duration::minutes(5)),
                grp_msg_filter: MessageFilter::with_expiry_duration(Duration::minutes(20)),
                full_id: full_id,
                state: State::Disconnected,
                routing_table: RoutingTable::new(&our_name),
                proxy_map: HashMap::new(),
                client_map: HashMap::new(),
                data_cache: LruCache::with_expiry_duration(Duration::minutes(10)),
            };

            core.run(category_rx);
        });

        Ok((action_sender, RaiiThreadJoiner::new(joiner)))
    }

    /// Run the event loop for sending and receiving messages.
    pub fn run(&mut self, category_rx: mpsc::Receiver<MaidSafeEventCategory>) {
        let mut cur_routing_table_size = 0;
        self.crust_service.bootstrap(0u32, Some(CRUST_DEFAULT_BEACON_PORT));
        for it in category_rx.iter() {
            match it {
                MaidSafeEventCategory::RoutingEvent => {
                    if let Ok(action) = self.action_rx.try_recv() {
                        match action {
                            Action::NodeSendMessage { content, result_tx, } => {
                                match self.send_message(content) {
                                    Err(RoutingError::Interface(err)) => {
                                        if result_tx.send(Err(err)).is_err() {
                                            return;
                                        }
                                    }
                                    Err(_err) => {
                                        if result_tx.send(Ok(())).is_err() {
                                            return;
                                        }
                                    }
                                    Ok(()) => {
                                        if result_tx.send(Ok(())).is_err() {
                                            return;
                                        }
                                    }
                                }
                            }
                            Action::ClientSendRequest { content, dst, result_tx, } => {
                                if let Ok(src) = self.get_client_authority() {
                                    let request_msg = RequestMessage {
                                        content: content,
                                        src: src,
                                        dst: dst,
                                    };

                                    let routing_msg = RoutingMessage::Request(request_msg);
                                    match self.send_message(routing_msg) {
                                        Err(RoutingError::Interface(err)) => {
                                            if result_tx.send(Err(err)).is_err() {
                                                return;
                                            }
                                        }
                                        Err(_err) => {
                                            if result_tx.send(Ok(())).is_err() {
                                                return;
                                            }
                                        }
                                        Ok(()) => {
                                            if result_tx.send(Ok(())).is_err() {
                                                return;
                                            }
                                        }
                                    }
                                } else {
                                    if result_tx.send(Err(InterfaceError::NotConnected)).is_err() {
                                        return;
                                    }
                                }
                            }
                            Action::CloseGroup{ result_tx, } => {
                                let close_group = self.close_group_names();
                                if result_tx.send(close_group).is_err() {
                                    return;
                                }
                            }
                            Action::Name{ result_tx, } => {
                                if result_tx.send(self.full_id.public_id().name().clone())
                                            .is_err() {
                                    return;
                                }
                            }
                            Action::Terminate => {
                                break;
                            }
                        }
                    }
                }
                MaidSafeEventCategory::CrustEvent => {
                    if let Ok(crust_event) = self.crust_rx.try_recv() {
                        match crust_event {
                            crust::Event::BootstrapFinished => self.handle_bootstrap_finished(),
                            crust::Event::OnAccept(endpoint, connection) => {
                                self.handle_on_accept(endpoint, connection)
                            }
                            // TODO (Fraser) This needs to restart if we are left with 0 connections
                            crust::Event::LostConnection(connection) => {
                                self.handle_lost_connection(connection)
                            }
                            crust::Event::NewMessage(connection, bytes) => {
                                match self.handle_new_message(connection, bytes) {
                                    Err(RoutingError::FilterCheckFailed) => (),
                                    Err(err) => error!("{:?} {:?}", self, err),
                                    Ok(_) => (),
                                }
                            }
                            crust::Event::OnConnect(io_result, connection_token) => {
                                self.handle_on_connect(io_result, connection_token)
                            }
                            crust::Event::ExternalEndpoints(external_endpoints) => {
                                for external_endpoint in external_endpoints {
                                    debug!("Adding external endpoint {:?}", external_endpoint);
                                    // TODO - reimplement
                                    // self.accepting_on.push(external_endpoint);
                                }
                            }
                            crust::Event::OnHolePunched(_hole_punch_result) => unimplemented!(),
                            crust::Event::OnUdpSocketMapped(_mapped_udp_socket) => unimplemented!(),
                            crust::Event::OnRendezvousConnect(_connection, _signed_request) => unimplemented!(),
                        }
                    }
                }
            } // Category Match

            if self.state == State::Node && cur_routing_table_size != self.routing_table.len() {
                cur_routing_table_size = self.routing_table.len();
                trace!(" -----------------------------------");
                trace!("| Routing Table size updated to: {}",
                       self.routing_table.len());
                // self.routing_table.our_close_group().iter().all(|elt| {
                //     trace!("Name: {:?} Connections {:?}  -- {:?}", elt.public_id.name(), elt.connections.len(), elt.connections);
                //     true
                // });
                trace!(" -----------------------------------");
            }
        } // Category Rx
    }

    fn handle_new_message(&mut self,
                          connection: crust::Connection,
                          bytes: Vec<u8>)
                          -> Result<(), RoutingError> {
        match serialisation::deserialise(&bytes) {
            Ok(Message::HopMessage(ref hop_msg)) => self.handle_hop_message(hop_msg, connection),
            Ok(Message::DirectMessage(direct_msg)) => {
                self.handle_direct_message(direct_msg, connection)
            }
            Err(error) => Err(RoutingError::SerialisationError(error)),
        }
    }

    fn handle_hop_message(&mut self,
                          hop_msg: &HopMessage,
                          connection: crust::Connection)
                          -> Result<(), RoutingError> {
        if self.state == State::Node {
            if let Some(&NodeInfo { ref public_id, ..}) = self.routing_table.get(hop_msg.name()) {
                try!(hop_msg.verify(public_id.signing_public_key()));
            } else if let Some((ref pub_key, _)) = self.client_map
                                                       .iter()
                                                       .find(|ref elt| connection == (elt.1).0) {
                try!(hop_msg.verify(pub_key));
            } else {
                // TODO drop connection ?
                return Err(RoutingError::UnknownConnection);
            }
        } else if self.state == State::Client {
            if let Some(pub_id) = self.proxy_map.get(&connection) {
                try!(hop_msg.verify(pub_id.signing_public_key()));
            }
        } else {
            return Err(RoutingError::InvalidStateForOperation);
        }

        self.handle_signed_message(hop_msg.content().clone(), hop_msg.name().clone())
    }

    fn handle_signed_message(&mut self,
                             signed_msg: SignedMessage,
                             hop_name: XorName)
                             -> Result<(), RoutingError> {
        try!(signed_msg.check_integrity());

        // Prevents
        // 1) someone sending messages repeatedly to us
        // 2) swarm messages generated by us reaching us again
        if let Some(_) = self.signed_message_filter.insert(signed_msg.clone()) {
            return Err(RoutingError::FilterCheckFailed);
        }

        // Either swarm or Direction check
        if self.state == State::Node {
            // Refuse to relay a GetNetworkName from a client that is in the client_map.
            if let &RoutingMessage::Request(RequestMessage {
                content: RequestContent::GetNetworkName { .. },
                src: Authority::Client { ref client_key, .. },
                ..
            }) = signed_msg.content() {
                // Clients with `client_restriction` are not allowed to send `GetNetworkName`.
                if let Some(&(_, true)) = self.client_map.get(client_key) {
                    trace!("Illegitimate GetNetworkName request. Refusing to relay.");
                    return Err(RoutingError::ClientConnectionNotFound)
                }
            }
            // Since endpoint request / GetCloseGroup response messages while relocating are sent
            // to a client we still need to accept these msgs sent to us even if we have become a node.
            if let Authority::Client { ref client_key, .. } = *signed_msg.content().dst() {
                if client_key == self.full_id.public_id().signing_public_key() {
                    if let &RoutingMessage::Request(RequestMessage { content: RequestContent::Endpoints { .. }, .. }) =
                           signed_msg.content() {
                        try!(self.handle_signed_message_for_client(&signed_msg));
                    }

                    if let &RoutingMessage::Response(ResponseMessage { content: ResponseContent::GetCloseGroup { .. }, .. }) =
                        signed_msg.content() {
                        try!(self.handle_signed_message_for_client(&signed_msg));
                    }
                }
            }
            self.handle_signed_message_for_node(&signed_msg, &hop_name)
        } else if self.state == State::Client {
            self.handle_signed_message_for_client(&signed_msg)
        } else {
            Err(RoutingError::InvalidStateForOperation)
        }
    }

    fn handle_signed_message_for_node(&mut self,
                                      signed_msg: &SignedMessage,
                                      hop_name: &XorName)
                                      -> Result<(), RoutingError> {
        // Node Harvesting
        if self.connection_filter.insert(signed_msg.public_id().name().clone()).is_none() &&
           self.routing_table.want_to_add(signed_msg.public_id().name()) {
            let _ = self.send_connect_request(signed_msg.public_id().name());
        }

        if self.routing_table.is_close(signed_msg.content().dst().get_name()) {
            try!(self.signed_msg_security_check(&signed_msg));

            if signed_msg.content().dst().is_group() {
                try!(self.send(signed_msg.clone()));  // Swarm
            } else if self.full_id.public_id().name() != signed_msg.content().dst().get_name() {
                // TODO See if this puts caching into disadvantage
                // Incoming msg is in our range and not for a group and also not for us, thus
                // sending on and bailing out
                return self.send(signed_msg.clone());  // Swarm
            } else if let Authority::Client { ref client_key, .. } = *signed_msg.content().dst() {
                return self.relay_to_client(signed_msg.clone(), client_key);
            }
        } else {
            // If message is coming from a client who we are the proxy node for
            // send the message on to the network
            if let Authority::Client { ref proxy_node_name, .. } = *signed_msg.content().src() {
                if proxy_node_name == self.full_id.public_id().name() {
                    return self.send(signed_msg.clone());
                }
            }
            if !::xor_name::closer_to_target(self.full_id.public_id().name(),
                                             &hop_name,
                                             signed_msg.content().dst().get_name()) {
                trace!("Direction check failed.");
                // TODO: Revisit this once is_close() is fixed in kademlia_routing_table.
                // return Err(RoutingError::DirectionCheckFailed);
            }
        }

        // Cache handling
        if let Some((data, id)) = self.get_from_cache(signed_msg.content()) {
            let content = ResponseContent::GetSuccess(data, id);

            let response_msg = ResponseMessage {
                src: Authority::ManagedNode(self.full_id.public_id().name().clone()),
                dst: signed_msg.content().src().clone(),
                content: content,
            };

            let routing_msg = RoutingMessage::Response(response_msg);
            let signed_message = try!(SignedMessage::new(routing_msg, &self.full_id));

            return self.send(signed_message);
        }

        self.add_to_cache(signed_msg.content());

        // Forwarding the message not meant for us (transit)
        if !self.routing_table.is_close(signed_msg.content().dst().get_name()) {
            return self.send(signed_msg.clone());
        }
        self.handle_routing_message(signed_msg.content().clone(), signed_msg.public_id().clone())
    }

    fn handle_signed_message_for_client(&mut self,
                                        signed_msg: &SignedMessage)
                                        -> Result<(), RoutingError> {
        match *signed_msg.content().dst() {
            Authority::Client { ref client_key, .. } => {
                if self.full_id.public_id().signing_public_key() != client_key {
                    return Err(RoutingError::BadAuthority);
                }
            }
            _ => return Err(RoutingError::BadAuthority),
        }
        self.handle_routing_message(signed_msg.content().clone(), signed_msg.public_id().clone())
    }

    fn signed_msg_security_check(&self, signed_msg: &SignedMessage) -> Result<(), RoutingError> {
        if signed_msg.content().src().is_group() {
            // TODO validate unconfirmed node is a valid node in the network

            // FIXME This check will need to get finalised in routing table
            // if !self.routing_table
            //         .try_confirm_safe_group_distance(signed_msg.content().src().get_name(),
            //                                          signed_msg.public_id().name()) {
            //     return Err(RoutingError::RoutingTableBucketIndexFailed);
            // }

            Ok(())
        } else {
            match (signed_msg.content().src(), signed_msg.content().dst()) {
                (&Authority::ManagedNode(_node_name),
                 &Authority::NodeManager(_manager_name)) => {
                    // TODO confirm sender is in our routing table
                    Ok(())
                }
                // Security validation if came from a Client: This validation ensures that the
                // source authority matches the signed message's public_id. This prevents cases
                // where attacker can provide a fake SignedMessage wrapper over somebody else's
                // (Client's) RoutingMessage.
                (&Authority::Client { ref client_key, .. }, _) => {
                    if client_key != signed_msg.public_id().signing_public_key() {
                        return Err(RoutingError::FailedSignature);
                    };
                    Ok(())
                }
                _ => Ok(()),
            }
        }
    }

    fn get_from_cache(&mut self, routing_msg: &RoutingMessage) -> Option<(Data, MessageId)> {
        match *routing_msg {
            RoutingMessage::Request(RequestMessage {
                    content: RequestContent::Get(DataRequest::ImmutableData(ref name, _), ref id),
                    ..
                }) => {
                match self.data_cache.get(&name) {
                    Some(data) => Some((data.clone(), id.clone())),
                    _ => None,
                }
            }
            _ => None,
        }
    }

    fn add_to_cache(&mut self, routing_msg: &RoutingMessage) {
        if let RoutingMessage::Response(ResponseMessage {
                    content: ResponseContent::GetSuccess(ref data @ Data::ImmutableData(_), _),
                    ..
                }) = *routing_msg {
            let _ = self.data_cache.insert(data.name().clone(), data.clone());
        }
    }

    // Needs to be commented
    fn handle_routing_message(&mut self,
                              routing_msg: RoutingMessage,
                              public_id: PublicId)
                              -> Result<(), RoutingError> {
        if routing_msg.src().is_group() {
            if self.grp_msg_filter.contains(&routing_msg) {
                return Err(RoutingError::FilterCheckFailed);
            }
            // Don't accumulate GetCloseGroupResponse as close_group info received is unique
            // to each node in the sender group
            match routing_msg {
                RoutingMessage::Response(ResponseMessage { content: ResponseContent::GetCloseGroup { .. }, .. }) => (),
                _ => {
                    if let Some(output_msg) = self.accumulate(routing_msg.clone(), &public_id) {
                        let _ = self.grp_msg_filter.insert(output_msg.clone());
                    } else {
                        return Ok(());
                    }
                }
            }
        }
        self.dispatch_request_response(routing_msg)
    }


    fn dispatch_request_response(&mut self,
                                 routing_msg: RoutingMessage)
                                 -> Result<(), RoutingError> {
        trace!("{:?} Handling - {:?}", self, routing_msg);
        match routing_msg {
            RoutingMessage::Request(msg) => self.handle_request_message(msg),
            RoutingMessage::Response(msg) => self.handle_response_message(msg),
        }
    }

    fn accumulate(&mut self,
                  message: RoutingMessage,
                  public_id: &PublicId)
                  -> Option<RoutingMessage> {
        // For clients we already have set it on reception of BootstrapIdentify message
        if self.state == State::Node {
            self.message_accumulator.set_quorum_size(self.routing_table.dynamic_quorum_size());
        }

        if self.message_accumulator
               .add(message.clone(), public_id.signing_public_key().clone())
               .is_some() {
            Some(message)
        } else {
            None
        }
    }

    fn handle_request_message(&mut self, request_msg: RequestMessage) -> Result<(), RoutingError> {
        match (request_msg.content.clone(),
               request_msg.src.clone(),
               request_msg.dst.clone()) {
            (RequestContent::GetNetworkName { current_id, },
             Authority::Client { client_key, proxy_node_name },
             Authority::NaeManager(dst_name)) => {
                self.handle_get_network_name_request(current_id,
                                                     client_key,
                                                     proxy_node_name,
                                                     dst_name)
            }
            (RequestContent::ExpectCloseNode { expect_id, },
             Authority::NaeManager(_),
             Authority::NodeManager(_)) => self.handle_expect_close_node_request(expect_id),
            (RequestContent::GetCloseGroup,
             Authority::Client { client_key, proxy_node_name, },
             Authority::NodeManager(dst_name)) => {
                self.handle_get_close_group_request(client_key, proxy_node_name, dst_name)
            }
            (RequestContent::Endpoints { encrypted_endpoints, nonce_bytes },
             Authority::Client { client_key, proxy_node_name, },
             Authority::ManagedNode(dst_name)) => {
                self.handle_endpoints_from_client(encrypted_endpoints,
                                                  nonce_bytes,
                                                  client_key,
                                                  proxy_node_name,
                                                  dst_name)
            }
            (RequestContent::Endpoints { encrypted_endpoints, nonce_bytes },
             Authority::ManagedNode(src_name),
             Authority::Client { .. }) |
            (RequestContent::Endpoints { encrypted_endpoints, nonce_bytes },
             Authority::ManagedNode(src_name),
             Authority::ManagedNode(_)) => {
                self.handle_endpoints_from_node(encrypted_endpoints,
                                                nonce_bytes,
                                                src_name,
                                                request_msg.dst)
            }
            (RequestContent::Connect,
             Authority::ManagedNode(src_name),
             Authority::ManagedNode(dst_name)) => self.handle_connect_request(src_name, dst_name),
            (RequestContent::GetPublicId,
             Authority::ManagedNode(src_name),
             Authority::NodeManager(dst_name)) => self.handle_get_public_id(src_name, dst_name),
            (RequestContent::GetPublicIdWithEndpoints { encrypted_endpoints, nonce_bytes, },
             Authority::ManagedNode(src_name),
             Authority::NodeManager(dst_name)) => {
                self.handle_get_public_id_with_endpoints(encrypted_endpoints,
                                                         nonce_bytes,
                                                         src_name,
                                                         dst_name)
            }
            (RequestContent::Get(..), _, _) |
            (RequestContent::Put(..), _, _) |
            (RequestContent::Post(..), _, _) |
            (RequestContent::Delete(..), _, _) |
            (RequestContent::Refresh(_), _, _) => {
                let event = Event::Request(request_msg);
                let _ = self.event_sender.send(event);
                Ok(())
            }
            _ => {
                warn!("Unhandled request - Message {:?}", request_msg);
                Err(RoutingError::BadAuthority)
            }
        }
    }

    fn handle_response_message(&mut self,
                               response_msg: ResponseMessage)
                               -> Result<(), RoutingError> {
        match (response_msg.content.clone(),
               response_msg.src.clone(),
               response_msg.dst.clone()) {
            (ResponseContent::GetNetworkName { relocated_id, },
             Authority::NaeManager(_),
             Authority::Client { client_key, proxy_node_name, }) => {
                self.handle_get_network_name_response(relocated_id, client_key, proxy_node_name)
            }
            (ResponseContent::GetPublicId { public_id, },
             Authority::NodeManager(_),
             Authority::ManagedNode(dst_name)) => {
                self.handle_get_public_id_response(public_id, dst_name)
            }
            (ResponseContent::GetPublicIdWithEndpoints { public_id, encrypted_endpoints, nonce_bytes },
             Authority::NodeManager(_),
             Authority::ManagedNode(dst_name)) => {
                self.handle_get_public_id_with_endpoints_response(public_id, encrypted_endpoints, nonce_bytes, dst_name)
            }
            (ResponseContent::GetCloseGroup { close_group_ids },
             Authority::NodeManager(_),
             Authority::Client { client_key, proxy_node_name, }) => {
                self.handle_get_close_group_response(close_group_ids, client_key, proxy_node_name)
            }
            (ResponseContent::GetSuccess(..), _, _) |
            (ResponseContent::PutSuccess(..), _, _) |
            (ResponseContent::PostSuccess(..), _, _) |
            (ResponseContent::DeleteSuccess(..), _, _) |
            (ResponseContent::GetFailure{..}, _, _) |
            (ResponseContent::PutFailure{..}, _, _) |
            (ResponseContent::PostFailure{..}, _, _) |
            (ResponseContent::DeleteFailure{..}, _, _) => {
                let event = Event::Response(response_msg);
                let _ = self.event_sender.send(event);
                Ok(())
            }
            _ => {
                warn!("Unhandled response - Message {:?}", response_msg);
                Err(RoutingError::BadAuthority)
            }
        }
    }

    fn handle_bootstrap_finished(&mut self) {
        debug!("Finished bootstrapping.");
        // If we have no connections, we should start listening to allow incoming connections
        if self.state == State::Disconnected {
            debug!("Bootstrap finished with no connections. Start Listening to allow incoming \
                    connections.");
            self.start_listening();
        }
    }

    fn start_listening(&mut self) {
        if self.is_listening {
            // TODO Implement a better call once fn
            return;
        }
        self.is_listening = true;

        match self.crust_service.start_beacon(CRUST_DEFAULT_BEACON_PORT) {
            Ok(port) => info!("Running Crust beacon listener on port {}", port),
            Err(error) => {
                warn!("Crust beacon failed to listen on port {}: {:?}",
                      CRUST_DEFAULT_BEACON_PORT,
                      error)
            }
        }
        match self.crust_service.start_accepting(CRUST_DEFAULT_TCP_ACCEPTING_PORT) {
            Ok(endpoint) => {
                info!("Running TCP listener on {:?}", endpoint);
                self.acceptors.set_tcp_accepting_port(endpoint.get_port());
                // self.accepting_on.push(endpoint);
            }
            Err(error) => {
                warn!("Failed to listen on {:?}: {:?}",
                      CRUST_DEFAULT_TCP_ACCEPTING_PORT,
                      error)
            }
        }
        // match self.crust_service.start_accepting(CRUST_DEFAULT_UTP_ACCEPTING_PORT) {
        //     Ok(endpoint) => {
        //         info!("Running uTP listener on {:?}", endpoint);
        //         self.acceptors.set_utp_accepting_port(endpoint.get_port());
        //         // self.accepting_on.push(endpoint);
        //     }
        //     Err(error) => {
        //         warn!("Failed to listen on {:?}: {:?}",
        //               CRUST_DEFAULT_UTP_ACCEPTING_PORT,
        //               error)
        //     }
        // }

        // The above commands will give us only internal endpoints on which we're accepting. The
        // next command will try to find external endpoints. The result shall be returned async
        // through the Crust::ExternalEndpoints event.
        self.crust_service.get_external_endpoints();
    }

    fn handle_on_connect(&mut self,
                         result: io::Result<(crust::Endpoint, crust::Connection)>,
                         connection_token: u32) {
        match result {
            Ok((endpoint, connection)) => {
                self.acceptors.add(endpoint.clone());
                debug!("New connection via OnConnect {:?} with token {}",
                       connection,
                       connection_token);
                if self.state == State::Disconnected {
                    // Established connection. Pending Validity checks
                    self.acceptors.set_bootstrap_ip(endpoint);
                    self.state = State::Bootstrapping;
                    let _ = self.client_identify(connection);
                    return;
                }

                let _ = self.node_identify(connection);
            }
            Err(error) => {
                warn!("Failed to make connection with token {} - {}",
                      connection_token,
                      error);
            }
        }
    }

    fn handle_on_accept(&mut self, endpoint: crust::Endpoint, connection: crust::Connection) {
        debug!("New connection via OnAccept {:?} {:?}", connection, self);
        if self.state == State::Disconnected {
            // I am the first node in the network, and I got an incoming connection so I'll
            // promote myself as a node.
            let new_name = XorName::new(hash::sha512::hash(&self.full_id
                                                                .public_id()
                                                                .name()
                                                                .0)
                                            .0);

            // This will give me a new RT and set state to Relocated
            self.set_self_node_name(new_name);
            self.state = State::Node;
        }
        self.acceptors.add(endpoint);
    }

    fn handle_lost_connection(&mut self, connection: crust::Connection) {
        debug!("Lost connection on {:?}", connection);
        self.dropped_routing_node_connection(&connection);
        self.dropped_client_connection(&connection);
        self.dropped_bootstrap_connection(&connection);
    }

    fn bootstrap_identify(&mut self, connection: crust::Connection) -> Result<(), RoutingError> {
        let direct_message = DirectMessage::BootstrapIdentify {
            public_id: self.full_id.public_id().clone(),
            current_quorum_size: self.routing_table.dynamic_quorum_size(),
        };

        let message = Message::DirectMessage(direct_message);
        let raw_bytes = try!(serialisation::serialise(&message));

        Ok(self.crust_service.send(connection, raw_bytes))
    }

    fn bootstrap_deny(&mut self, connection: crust::Connection) -> Result<(), RoutingError> {
        let message = Message::DirectMessage(DirectMessage::BootstrapDeny);
        let raw_bytes = try!(serialisation::serialise(&message));
        Ok(self.crust_service.send(connection, raw_bytes))
    }

    fn client_identify(&mut self, connection: crust::Connection) -> Result<(), RoutingError> {
        let serialised_public_id = try!(serialisation::serialise(self.full_id.public_id()));
        let signature = sign::sign_detached(&serialised_public_id,
                                            self.full_id.signing_private_key());

        let direct_message = DirectMessage::ClientIdentify {
            serialised_public_id: serialised_public_id,
            signature: signature,
            client_restriction: self.client_restriction,
        };

        let message = Message::DirectMessage(direct_message);
        let raw_bytes = try!(serialisation::serialise(&message));

        Ok(self.crust_service.send(connection, raw_bytes))
    }

    fn node_identify(&mut self, connection: crust::Connection) -> Result<(), RoutingError> {
        let serialised_public_id = try!(serialisation::serialise(self.full_id.public_id()));
        let signature = sign::sign_detached(&serialised_public_id,
                                            self.full_id
                                                .signing_private_key());

        let direct_message = DirectMessage::NodeIdentify {
            serialised_public_id: serialised_public_id,
            signature: signature,
        };

        let message = Message::DirectMessage(direct_message);
        let raw_bytes = try!(serialisation::serialise(&message));

        Ok(self.crust_service.send(connection, raw_bytes))
    }

    fn verify_signed_public_id(serialised_public_id: &[u8],
                               signature: &sign::Signature)
                               -> Result<PublicId, RoutingError> {
        let public_id: PublicId = try!(serialisation::deserialise(serialised_public_id));
        if sign::verify_detached(signature,
                                 serialised_public_id,
                                 public_id.signing_public_key()) {
            Ok(public_id)
        } else {
            Err(RoutingError::FailedSignature)
        }
    }

    fn handle_direct_message(&mut self,
                             direct_message: DirectMessage,
                             connection: crust::Connection)
                             -> Result<(), RoutingError> {
        match direct_message {
            DirectMessage::BootstrapIdentify { ref public_id, current_quorum_size } => {
                trace!("{:?} Rxd BootstrapIdentify - Quorum size: {}",
                       self,
                       current_quorum_size);

                if *public_id.name() ==
                   XorName::new(hash::sha512::hash(&public_id.signing_public_key().0).0) {
                    warn!("Incoming Connection not validated as a proper node - dropping");
                    self.crust_service.drop_node(connection);

                // Probably look for other bootstrap connections
                    return Ok(());
                }

                if let Some(previous_name) = self.proxy_map.insert(connection, public_id.clone()) {
                    warn!("Adding bootstrap node to proxy map caused a prior id to eject. \
                           Previous name: {:?}",
                          previous_name);
                    warn!("Dropping this connection {:?}", connection);
                    self.crust_service.drop_node(connection);
                    let _ = self.proxy_map.remove(&connection);

                    // Probably look for other bootstrap connections
                    return Ok(());
                }

                self.state = State::Client;
                self.message_accumulator.set_quorum_size(current_quorum_size);

                if self.client_restriction {
                    let _ = self.event_sender.send(Event::Connected);
                } else {
                    try!(self.relocate());
                };
                Ok(())
            }
            DirectMessage::BootstrapDeny => {
                if self.client_restriction {
                    warn!("Connection failed: Proxy node needs a larger routing table to accept \
                           clients.");
                } else {
                    warn!("Connection failed: Proxy node doesn't accept any more joining nodes.");
                }
                self.retry_bootstrap_with_blacklist(connection);
                Ok(())
            }
            DirectMessage::ClientIdentify { ref serialised_public_id, ref signature, client_restriction } => {

                let public_id = match Core::verify_signed_public_id(serialised_public_id,
                                                                    signature) {
                    Ok(public_id) => public_id,
                    Err(_) => {
                        warn!("Signature check failed in ClientIdentify - Dropping connection {:?}",
                              connection);
                        self.crust_service.drop_node(connection);

                        return Ok(());
                    }
                };

                if *public_id.name() !=
                   XorName::new(hash::sha512::hash(&public_id.signing_public_key().0).0) {
                    warn!("Incoming Connection not validated as a proper client - dropping");
                    self.crust_service.drop_node(connection);
                    return Ok(());
                }

<<<<<<< HEAD
                if !client_restriction {
                    let group_size = kademlia_routing_table::group_size();
=======
                let group_size = ::kademlia_routing_table::group_size();
                if client_restriction {
                    if self.routing_table.len() < group_size {
                        trace!("Client rejected: Routing table has {} entries. {} required.",
                               self.routing_table.len(), group_size);
                        return self.bootstrap_deny(connection);
                    }
                } else {
>>>>>>> c3fbd379
                    let joining_nodes_num = self.joining_nodes_num();
                    // Restrict the number of simultaneously joining nodes. If the network is still
                    // small, we need to accept `group_size` nodes, so that they can fill their
                    // routing tables and drop the proxy connection.
                    if !(self.routing_table.len() < group_size && joining_nodes_num < group_size)
                            && joining_nodes_num >= MAX_JOINING_NODES  {
                        trace!("No additional joining nodes allowed.");
                        return self.bootstrap_deny(connection);
                    }
                }
                if let Some((prev_conn, _)) = self.client_map
                                                  .insert(public_id.signing_public_key().clone(),
                                                          (connection, client_restriction)) {
                    debug!("Found previous connection against client key - Dropping {:?}",
                           prev_conn);
                    self.crust_service.drop_node(prev_conn);
                }

                let _ = self.bootstrap_identify(connection);
                Ok(())
            }
            DirectMessage::NodeIdentify { ref serialised_public_id, ref signature } => {
                let public_id = match Core::verify_signed_public_id(serialised_public_id,
                                                                    signature) {
                    Ok(public_id) => public_id,
                    Err(_) => {
                        warn!("Signature check failed in NodeIdentify - Dropping connection {:?}",
                              connection);
                        self.crust_service.drop_node(connection);

                        return Ok(());
                    }
                };

                if let Some(their_public_id) = self.node_id_cache.get(public_id.name()).cloned() {
                    if their_public_id != public_id {
                        warn!("Given Public ID and Public ID in cache don't match - Given {:?} \
                               :: In cache {:?} Dropping connection {:?}",
                              public_id,
                              their_public_id,
                              connection);

                        self.crust_service.drop_node(connection);
                        return Ok(());
                    }

                    let node_info = NodeInfo::new(public_id.clone(), vec![connection]);
                    if let Some(_) = self.routing_table.get(public_id.name()) {
                        if !self.routing_table.add_connection(public_id.name(), connection) {
                            // We already sent an identify down this connection
                            return Ok(());
                        }
                    } else {
                        if self.routing_table.is_close(public_id.name()) {
                            // If the new node is going to displace a node from the close group then
                            // inform the vaults about the node being moved out of close group
                            let lost_close_node = if self.routing_table.len() >=
                                                     kademlia_routing_table::group_size() {
                                if let Some(last_close_node) = self.routing_table
                                                                   .our_close_group()
                                                                   .last() {
                                    Some(last_close_node.public_id.name().clone())
                                } else {
                                    None
                                }
                            } else {
                                None
                            };

                            // send churn
                            let event = Event::Churn {
                                id: MessageId::from_added_node(public_id.name().clone()),
                                lost_close_node: lost_close_node,
                            };

                            if let Err(err) = self.event_sender.send(event) {
                                error!("Error sending event to routing user - {:?}", err);
                            }
                        }

                        let (is_added, node_removed) = self.routing_table.add_node(node_info);

                        if !is_added {
                            self.crust_service.drop_node(connection);
                            let _ = self.node_id_cache.remove(public_id.name());

                            return Ok(());
                        }

                        if self.routing_table.len() >= kademlia_routing_table::group_size()
                                && !self.proxy_map.is_empty() {
                            trace!("Routing table reached group size. Dropping proxy.");
                            self.proxy_map.keys()
                                .foreach(|&connection| self.crust_service.drop_node(connection));
                            self.proxy_map.clear();
                        }

                        self.state = State::Node;

                        if let Some(node_to_drop) = node_removed {
                            debug!("Node ejected by routing table on an add. Dropping node {:?}",
                                   node_to_drop);

                            for it in node_to_drop.connections.into_iter() {
                                self.crust_service.drop_node(it);
                            }
                        }
                    }

                    let _ = self.node_identify(connection);
                    return Ok(());
                } else {
                    debug!("PublicId not found in node_id_cache - Dropping Connection {:?}",
                           connection);
                    self.crust_service.drop_node(connection);
                    return Ok(());
                }
            }
        }
    }

    /// Returns the number of clients for which we act as a proxy and which intend to become a
    /// node.
    fn joining_nodes_num(&self) -> usize {
        self.client_map.values().filter(|&&(_, client_restriction)| !client_restriction).count()
    }

    fn retry_bootstrap_with_blacklist(&mut self, connection: crust::Connection) {
        let _endpoint = connection.peer_endpoint();
        self.crust_service.drop_node(connection);
        self.crust_service.stop_bootstrap();
        self.state = State::Disconnected;
        for &connection in self.proxy_map.keys() {
            self.crust_service.drop_node(connection);
        }
        self.proxy_map.clear();
        thread::sleep(::std::time::Duration::from_secs(5));
        self.crust_service.bootstrap(0u32, Some(CRUST_DEFAULT_BEACON_PORT));
        //TODO(andreas): Enable blacklisting once a solution for ci_test is found.
        //               Currently, ci_test's nodes all connect via the same beacon.
        //self.crust_service
        //    .bootstrap_with_blacklist(0u32, Some(CRUST_DEFAULT_BEACON_PORT), &[endpoint]);
    }

    // Constructed by A; From A -> X
    fn relocate(&mut self) -> Result<(), RoutingError> {
        let request_content = RequestContent::GetNetworkName {
            current_id: self.full_id.public_id().clone(),
        };

        let request_msg = RequestMessage {
            src: try!(self.get_client_authority()),
            dst: Authority::NaeManager(*self.full_id.public_id().name()),
            content: request_content,
        };

        let routing_msg = RoutingMessage::Request(request_msg);

        let signed_message = try!(SignedMessage::new(routing_msg, &self.full_id));

        self.send(signed_message)
    }

    // Received by X; From A -> X
    fn handle_get_network_name_request(&mut self,
                                       mut their_public_id: PublicId,
                                       client_key: sign::PublicKey,
                                       proxy_name: XorName,
                                       dst_name: XorName)
                                       -> Result<(), RoutingError> {
        let hashed_key = hash::sha512::hash(&client_key.0);
        let close_group_to_client = XorName::new(hashed_key.0);

        // Validate Client (relocating node) has contacted the correct Group-X
        if close_group_to_client != dst_name {
            return Err(RoutingError::InvalidDestination);
        }

        let mut close_group = self.close_group_names();
        close_group.push(self.full_id.public_id().name().clone());
        let relocated_name = try!(utils::calculate_relocated_name(close_group,
                                                                  &their_public_id.name()));

        their_public_id.set_name(relocated_name.clone());

        // From X -> A (via B)
        {
            let response_content = ResponseContent::GetNetworkName {
                relocated_id: their_public_id.clone(),
            };

            let response_msg = ResponseMessage {
                src: Authority::NaeManager(dst_name.clone()),
                dst: Authority::Client {
                    client_key: client_key,
                    proxy_node_name: proxy_name,
                },
                content: response_content,
            };

            let routing_msg = RoutingMessage::Response(response_msg);

            let signed_message = try!(SignedMessage::new(routing_msg, &self.full_id));
            try!(self.send(signed_message));
        }

        // From X -> Y; Send to close group of the relocated name
        {
            let request_content = RequestContent::ExpectCloseNode {
                expect_id: their_public_id.clone(),
            };

            let request_msg = RequestMessage {
                src: Authority::NaeManager(dst_name),
                dst: Authority::NodeManager(relocated_name),
                content: request_content,
            };

            let routing_msg = RoutingMessage::Request(request_msg);

            let signed_message = try!(SignedMessage::new(routing_msg, &self.full_id));

            self.send(signed_message)
        }
    }

    // Received by Y; From X -> Y
    fn handle_expect_close_node_request(&mut self,
                                        expect_id: PublicId)
                                        -> Result<(), RoutingError> {
        if let Some(prev_id) = self.node_id_cache.insert(*expect_id.name(), expect_id) {
            warn!("Previous id {:?} with same name found during \
                   handle_expect_close_node_request. Ignoring that",
                  prev_id);
            return Err(RoutingError::RejectedPublicId);
        }

        Ok(())
    }

    // Received by A; From X -> A
    fn handle_get_network_name_response(&mut self,
                                        relocated_id: PublicId,
                                        client_key: sign::PublicKey,
                                        proxy_name: XorName)
                                        -> Result<(), RoutingError> {
        self.set_self_node_name(*relocated_id.name());

        let request_content = RequestContent::GetCloseGroup;

        // From A -> Y
        let request_msg = RequestMessage {
            src: Authority::Client {
                client_key: client_key,
                proxy_node_name: proxy_name,
            },
            dst: Authority::NodeManager(*relocated_id.name()),
            content: request_content,
        };

        let routing_msg = RoutingMessage::Request(request_msg);

        let signed_msg = try!(SignedMessage::new(routing_msg, &self.full_id));

        self.send(signed_msg)
    }

    // Received by Y; From A -> Y
    fn handle_get_close_group_request(&mut self,
                                      client_key: sign::PublicKey,
                                      proxy_name: XorName,
                                      dst_name: XorName)
                                      -> Result<(), RoutingError> {
        let mut public_ids = self.routing_table
                                 .our_close_group()
                                 .into_iter()
                                 .map(|node_info| node_info.public_id)
                                 .collect_vec();

        // Also add our own full_id to the close_group list getting sent
        public_ids.push(self.full_id.public_id().clone());

        let response_content = ResponseContent::GetCloseGroup { close_group_ids: public_ids };

        let response_msg = ResponseMessage {
            src: Authority::NodeManager(dst_name),
            dst: Authority::Client {
                client_key: client_key,
                proxy_node_name: proxy_name,
            },
            content: response_content,
        };

        let routing_message = RoutingMessage::Response(response_msg);

        let signed_message = try!(SignedMessage::new(routing_message, &self.full_id));

        self.send(signed_message)
    }

    // Received by A; From Y -> A
    fn handle_get_close_group_response(&mut self,
                                       close_group_ids: Vec<PublicId>,
                                       client_key: sign::PublicKey,
                                       proxy_name: XorName)
                                       -> Result<(), RoutingError> {
        self.start_listening();

        // From A -> Each in Y
        for peer_id in close_group_ids {
            if self.node_id_cache.insert(*peer_id.name(), peer_id.clone()).is_none() &&
               self.routing_table.want_to_add(peer_id.name()) {
                try!(self.send_endpoints(peer_id.clone(),
                                         Authority::Client {
                                             client_key: client_key,
                                             proxy_node_name: proxy_name,
                                         },
                                         Authority::ManagedNode(*peer_id.name())));
            }
        }

        Ok(())
    }

    fn send_endpoints(&mut self,
                      their_public_id: PublicId,
                      src: Authority,
                      dst: Authority)
                      -> Result<(), RoutingError> {
        trace!("{:?} sending endpoints {:?}",
               self,
               self.acceptors.endpoints());
        let encoded_endpoints = try!(serialisation::serialise(&self.acceptors.endpoints()));
        let nonce = box_::gen_nonce();
        let encrypted_endpoints = box_::seal(&encoded_endpoints,
                                             &nonce,
                                             their_public_id.encrypting_public_key(),
                                             self.full_id.encrypting_private_key());

        let request_content = RequestContent::Endpoints {
            encrypted_endpoints: encrypted_endpoints,
            nonce_bytes: nonce.0,
        };

        let request_msg = RequestMessage {
            src: src,
            dst: dst,
            content: request_content,
        };

        let routing_msg = RoutingMessage::Request(request_msg);

        let signed_msg = try!(SignedMessage::new(routing_msg, &self.full_id));

        self.send(signed_msg)
    }

    fn handle_endpoints_from_client(&mut self,
                                    encrypted_endpoints: Vec<u8>,
                                    nonce_bytes: [u8; box_::NONCEBYTES],
                                    client_key: sign::PublicKey,
                                    proxy_name: XorName,
                                    dst_name: XorName)
                                    -> Result<(), RoutingError> {
        match self.node_id_cache
                  .retrieve_all()
                  .iter()
                  .find(|elt| *elt.1.signing_public_key() == client_key) {
            Some(&(ref name, ref their_public_id)) => {
                if self.want_address_in_routing_table(&name) {
                    try!(self.connect(encrypted_endpoints,
                                      nonce_bytes,
                                      their_public_id.encrypting_public_key()));
                    self.send_endpoints(their_public_id.clone(),
                                        Authority::ManagedNode(dst_name),
                                        Authority::Client {
                                            client_key: client_key,
                                            proxy_node_name: proxy_name,
                                        })
                } else {
                    Err(RoutingError::RefusedFromRoutingTable)
                }
            }
            None => Err(RoutingError::RejectedPublicId),
        }
    }

    fn handle_endpoints_from_node(&mut self,
                                  encrypted_endpoints: Vec<u8>,
                                  nonce_bytes: [u8; box_::NONCEBYTES],
                                  src_name: XorName,
                                  dst: Authority)
                                  -> Result<(), RoutingError> {
        if self.want_address_in_routing_table(&src_name) {
            if let Some(their_public_id) = self.node_id_cache.get(&src_name).cloned() {
                self.connect(encrypted_endpoints,
                             nonce_bytes,
                             their_public_id.encrypting_public_key())
            } else {
                let request_content = RequestContent::GetPublicIdWithEndpoints {
                    encrypted_endpoints: encrypted_endpoints,
                    nonce_bytes: nonce_bytes,
                };

                let request_msg = RequestMessage {
                    src: dst,
                    dst: Authority::ManagedNode(src_name),
                    content: request_content,
                };

                let routing_msg = RoutingMessage::Request(request_msg);

                let signed_message = try!(SignedMessage::new(routing_msg, &self.full_id));

                self.send(signed_message)
            }
        } else {
            let _ = self.node_id_cache.remove(&src_name);
            Err(RoutingError::RefusedFromRoutingTable)
        }
    }

    // ---- Connect Requests and Responses --------------------------------------------------------

    fn send_connect_request(&mut self, dst_name: &XorName) -> Result<(), RoutingError> {
        let request_content = RequestContent::Connect;

        let request_msg = RequestMessage {
            src: Authority::ManagedNode(self.full_id.public_id().name().clone()),
            dst: Authority::ManagedNode(*dst_name),
            content: request_content,
        };

        let routing_msg = RoutingMessage::Request(request_msg);

        let signed_msg = try!(SignedMessage::new(routing_msg, &self.full_id));

        self.send(signed_msg)
    }

    fn handle_connect_request(&mut self,
                              src_name: XorName,
                              dst_name: XorName)
                              -> Result<(), RoutingError> {
        if !self.want_address_in_routing_table(&src_name) {
            return Err(RoutingError::RefusedFromRoutingTable);
        }

        if let Some(public_id) = self.node_id_cache.get(&src_name).cloned() {
            let our_name = self.full_id.public_id().name().clone();
            try!(self.send_endpoints(public_id,
                                     Authority::ManagedNode(our_name),
                                     Authority::ManagedNode(src_name)));
            return Ok(());
        }

        let request_content = RequestContent::GetPublicId;

        let request_msg = RequestMessage {
            src: Authority::ManagedNode(dst_name),
            dst: Authority::NodeManager(src_name),
            content: request_content,
        };

        let routing_msg = RoutingMessage::Request(request_msg);

        let signed_msg = try!(SignedMessage::new(routing_msg, &self.full_id));

        self.send(signed_msg)
    }

    fn handle_get_public_id(&mut self,
                            src_name: XorName,
                            dst_name: XorName)
                            -> Result<(), RoutingError> {
        if let Some(node_info) = self.routing_table
                                     .our_close_group()
                                     .into_iter()
                                     .find(|elt| *elt.name() == dst_name) {
            let response_content = ResponseContent::GetPublicId { public_id: node_info.public_id };

            let response_msg = ResponseMessage {
                src: Authority::NodeManager(dst_name),
                dst: Authority::ManagedNode(src_name),
                content: response_content,
            };

            let routing_msg = RoutingMessage::Response(response_msg);

            let signed_msg = try!(SignedMessage::new(routing_msg, &self.full_id));

            self.send(signed_msg)
        } else {
            Err(RoutingError::RejectedPublicId)
        }
    }

    fn handle_get_public_id_response(&mut self,
                                     public_id: PublicId,
                                     dst_name: XorName)
                                     -> Result<(), RoutingError> {
        if !self.want_address_in_routing_table(public_id.name()) {
            return Err(RoutingError::RefusedFromRoutingTable);
        }

        try!(self.send_endpoints(public_id.clone(),
                                 Authority::ManagedNode(dst_name),
                                 Authority::ManagedNode(public_id.name().clone())));
        let _ = self.node_id_cache.insert(public_id.name().clone(), public_id);

        Ok(())
    }

    fn handle_get_public_id_with_endpoints(&mut self,
                                           encrypted_endpoints: Vec<u8>,
                                           nonce_bytes: [u8; box_::NONCEBYTES],
                                           src_name: XorName,
                                           dst_name: XorName)
                                           -> Result<(), RoutingError> {
        if let Some(node_info) = self.routing_table
                                     .our_close_group()
                                     .into_iter()
                                     .find(|elt| *elt.name() == dst_name) {
            let response_content = ResponseContent::GetPublicIdWithEndpoints {
                public_id: node_info.public_id,
                encrypted_endpoints: encrypted_endpoints,
                nonce_bytes: nonce_bytes,
            };

            let response_msg = ResponseMessage {
                src: Authority::NodeManager(dst_name),
                dst: Authority::ManagedNode(src_name),
                content: response_content,
            };

            let routing_msg = RoutingMessage::Response(response_msg);

            let signed_msg = try!(SignedMessage::new(routing_msg, &self.full_id));

            self.send(signed_msg)
        } else {
            Err(RoutingError::RejectedPublicId)
        }
    }

    fn handle_get_public_id_with_endpoints_response(&mut self,
                                                    public_id: PublicId,
                                                    encrypted_endpoints: Vec<u8>,
                                                    nonce_bytes: [u8; box_::NONCEBYTES],
                                                    dst_name: XorName)
                                                    -> Result<(), RoutingError> {
        if !self.want_address_in_routing_table(public_id.name()) {
            return Err(RoutingError::RefusedFromRoutingTable);
        }

        try!(self.send_endpoints(public_id.clone(),
                                 Authority::ManagedNode(dst_name),
                                 Authority::ManagedNode(public_id.name().clone())));
        let _ = self.node_id_cache.insert(public_id.name().clone(), public_id.clone());

        self.connect(encrypted_endpoints,
                     nonce_bytes,
                     public_id.encrypting_public_key())
    }

    fn connect(&mut self,
               encrypted_endpoints: Vec<u8>,
               nonce_bytes: [u8; box_::NONCEBYTES],
               their_public_key: &box_::PublicKey)
               -> Result<(), RoutingError> {
        let decipher_result = box_::open(&encrypted_endpoints,
                                         &box_::Nonce(nonce_bytes),
                                         their_public_key,
                                         self.full_id.encrypting_private_key());

        let serialised_endpoints = try!(decipher_result.map_err(|()| {
            RoutingError::AsymmetricDecryptionFailure
        }));
        let endpoints = try!(serialisation::deserialise(&serialised_endpoints));

        self.crust_service.connect(0u32, endpoints);

        Ok(())
    }

    // ----- Send Functions -----------------------------------------------------------------------

    fn send_message(&mut self, routing_msg: RoutingMessage) -> Result<(), RoutingError> {
        // TODO crust should return the routing msg when it detects an interface error
        let signed_msg = try!(SignedMessage::new(routing_msg.clone(), &self.full_id));

        self.send(signed_msg)
    }

    fn relay_to_client(&mut self,
                       signed_msg: SignedMessage,
                       client_key: &sign::PublicKey)
                       -> Result<(), RoutingError> {
        if let Some(&(connection, _)) = self.client_map.get(client_key) {
            let hop_msg = try!(HopMessage::new(signed_msg,
                                               self.full_id.public_id().name().clone(),
                                               self.full_id.signing_private_key()));
            let message = Message::HopMessage(hop_msg);
            let raw_bytes = try!(serialisation::serialise(&message));

            return Ok(self.crust_service.send(connection.clone(), raw_bytes))
        }

        Err(RoutingError::ClientConnectionNotFound)
    }

    fn send(&mut self, signed_msg: SignedMessage) -> Result<(), RoutingError> {
        let hop_msg = try!(HopMessage::new(signed_msg.clone(),
                                           self.full_id.public_id().name().clone(),
                                           self.full_id.signing_private_key()));
        let message = Message::HopMessage(hop_msg);
        let raw_bytes = try!(serialisation::serialise(&message));

        // If we're a client going to be a node, send via our bootstrap connection
        if self.state == State::Client {
            if let Authority::Client { ref proxy_node_name, .. } = *signed_msg.content().src() {
                if let Some((connection, _)) = self.proxy_map
                                                   .iter()
                                                   .find(|elt| elt.1.name() == proxy_node_name) {
                    return Ok(self.crust_service.send(connection.clone(), raw_bytes));
                }

                error!("{:?} Unable to find connection to proxy node in proxy map",
                       self);
                return Err(RoutingError::ProxyConnectionNotFound);
            }

            error!("{:?} Source should be client if our state is a Client",
                   self);
            return Err(RoutingError::InvalidSource);
        }

        // Query routing table to send it out parallel or to our close group (ourselves excluded)
        let targets = self.routing_table.target_nodes(signed_msg.content().dst().get_name());
        targets.iter().foreach(|node_info| {
            if let Some(connection) = node_info.connections.iter().next() {
                self.crust_service.send(connection.clone(), raw_bytes.clone());
            }
        });

        // If we need to handle this message, handle it.
        if self.routing_table.is_close(signed_msg.content().dst().get_name()) &&
           self.signed_message_filter.insert(signed_msg.clone()).is_none() {
            let hop_name = self.full_id.public_id().name().clone();
            return self.handle_signed_message_for_node(&signed_msg, &hop_name);
        }

        Ok(())
    }

    fn get_client_authority(&self) -> Result<Authority, RoutingError> {
        match self.proxy_map.iter().next() {
            Some((ref _connection, ref bootstrap_pub_id)) => {
                Ok(Authority::Client {
                    client_key: *self.full_id.public_id().signing_public_key(),
                    proxy_node_name: bootstrap_pub_id.name().clone(),
                })
            }
            None => Err(RoutingError::NotBootstrapped),
        }
    }

    // set our network name while transitioning to a node
    // If called more than once with a unique name, this function will assert
    fn set_self_node_name(&mut self, new_name: XorName) {
        // Validating this function doesn't run more that once
        assert!(XorName(hash::sha512::hash(&self.full_id.public_id().signing_public_key().0).0) !=
                new_name);

        self.routing_table = RoutingTable::new(&new_name);
        self.full_id.public_id_mut().set_name(new_name);
    }

    fn dropped_client_connection(&mut self, connection: &crust::Connection) {
        if let Some(public_key) = self.client_map
                                      .iter()
                                      .find(|entry| (entry.1).0 == *connection)
                                      .map(|entry| entry.0.clone()) {
            if let Some((_, false)) = self.client_map.remove(&public_key) {
                trace!("Joining node dropped. {} remaining.", self.joining_nodes_num());
            }
        }
    }

    fn dropped_bootstrap_connection(&mut self, connection: &crust::Connection) {
        let _ = self.proxy_map.remove(connection);
    }

    fn dropped_routing_node_connection(&mut self, connection: &crust::Connection) {
        if let Some(node_name) = self.routing_table.drop_connection(connection) {
            if self.routing_table.is_close(&node_name) {
                // If the lost node was in our close grp send Churn Event
                let event = Event::Churn {
                    id: MessageId::from_lost_node(node_name.clone()),
                    lost_close_node: Some(node_name),
                };

                if let Err(err) = self.event_sender.send(event) {
                    error!("Error sending event to routing user - {:?}", err);
                }
            }
        }
    }

    // Used to check if a given name is something we want in our RT
    // regardless of if we already have an entry for same in the RT
    fn want_address_in_routing_table(&self, name: &XorName) -> bool {
        self.routing_table.get(name).is_some() || self.routing_table.want_to_add(name)
    }

    fn close_group_names(&self) -> Vec<XorName> {
        self.routing_table
            .our_close_group()
            .iter()
            .map(|node_info| node_info.public_id.name().clone())
            .collect_vec()
    }
}

impl Debug for Core {
    fn fmt(&self, f: &mut Formatter) -> fmt::Result {
        write!(f,
               "{:?}({:?}) - ",
               self.state,
               self.full_id.public_id().name())
    }
}<|MERGE_RESOLUTION|>--- conflicted
+++ resolved
@@ -974,11 +974,7 @@
                     return Ok(());
                 }
 
-<<<<<<< HEAD
-                if !client_restriction {
-                    let group_size = kademlia_routing_table::group_size();
-=======
-                let group_size = ::kademlia_routing_table::group_size();
+                let group_size = kademlia_routing_table::group_size();
                 if client_restriction {
                     if self.routing_table.len() < group_size {
                         trace!("Client rejected: Routing table has {} entries. {} required.",
@@ -986,7 +982,6 @@
                         return self.bootstrap_deny(connection);
                     }
                 } else {
->>>>>>> c3fbd379
                     let joining_nodes_num = self.joining_nodes_num();
                     // Restrict the number of simultaneously joining nodes. If the network is still
                     // small, we need to accept `group_size` nodes, so that they can fill their
