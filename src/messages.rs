--- conflicted
+++ resolved
@@ -565,14 +565,8 @@
     GetNodeNameResponse {
         /// Supplied `PublicId`, but with the new name
         relocated_id: PublicId,
-<<<<<<< HEAD
         /// The relocated section that the joining node shall connect to
         section: BTreeSet<PublicId>,
-=======
-        /// The routing table shared by the nodes in our section, including the `PublicId`s of our
-        /// contacts.
-        sections: SectionMap,
->>>>>>> 5f41ad86
         /// The message's unique identifier.
         message_id: MessageId,
     },
@@ -678,40 +672,24 @@
             ClientIdentify { client_restriction: false, .. } => {
                 write!(formatter, "ClientIdentify (joining node)")
             }
-<<<<<<< HEAD
-            DirectMessage::NodeIdentify { .. } => write!(formatter, "NodeIdentify {{ .. }}"),
-            DirectMessage::TunnelRequest(peer_id) => {
-                write!(formatter, "TunnelRequest({:?})", peer_id)
-            }
-            DirectMessage::TunnelSuccess(peer_id) => {
-                write!(formatter, "TunnelSuccess({:?})", peer_id)
-            }
-            DirectMessage::TunnelClosed(peer_id) => {
-                write!(formatter, "TunnelClosed({:?})", peer_id)
-            }
-            DirectMessage::TunnelDisconnect(peer_id) => {
-                write!(formatter, "TunnelDisconnect({:?})", peer_id)
-            }
-            DirectMessage::ResourceProof { ref seed, ref target_size, ref difficulty } => {
+            NodeIdentify { .. } => write!(formatter, "NodeIdentify {{ .. }}"),
+            TunnelRequest(peer_id) => write!(formatter, "TunnelRequest({:?})", peer_id),
+            TunnelSuccess(peer_id) => write!(formatter, "TunnelSuccess({:?})", peer_id),
+            TunnelClosed(peer_id) => write!(formatter, "TunnelClosed({:?})", peer_id),
+            TunnelDisconnect(peer_id) => write!(formatter, "TunnelDisconnect({:?})", peer_id),
+            ResourceProof { ref seed, ref target_size, ref difficulty } => {
                 write!(formatter,
                        "ResourceProof {{ seed: {:?}, target_size: {:?}, difficulty: {:?} }}",
                        seed,
                        target_size,
                        difficulty)
             }
-            DirectMessage::ResourceProofResponse { ref proof, ref leading_zero_bytes } => {
+            ResourceProofResponse { ref proof, ref leading_zero_bytes } => {
                 write!(formatter,
                        "ResourceProofResponse {{ proof_len: {:?}, leading_zero_bytes: {:?} }}",
                        proof.len(),
                        leading_zero_bytes)
             }
-=======
-            NodeIdentify { .. } => write!(formatter, "NodeIdentify {{ .. }}"),
-            TunnelRequest(peer_id) => write!(formatter, "TunnelRequest({:?})", peer_id),
-            TunnelSuccess(peer_id) => write!(formatter, "TunnelSuccess({:?})", peer_id),
-            TunnelClosed(peer_id) => write!(formatter, "TunnelClosed({:?})", peer_id),
-            TunnelDisconnect(peer_id) => write!(formatter, "TunnelDisconnect({:?})", peer_id),
->>>>>>> 5f41ad86
         }
     }
 }
@@ -764,13 +742,7 @@
                        pub_id,
                        msg_id)
             }
-<<<<<<< HEAD
-            MessageContent::GetNodeNameResponse { ref relocated_id,
-                                                  ref section,
-                                                  ref message_id } => {
-=======
-            GetNodeNameResponse { ref relocated_id, ref sections, ref message_id } => {
->>>>>>> 5f41ad86
+            GetNodeNameResponse { ref relocated_id, ref section, ref message_id } => {
                 write!(formatter,
                        "GetNodeNameResponse {{ {:?}, {:?}, {:?} }}",
                        relocated_id,
@@ -819,13 +791,9 @@
                        cacheable,
                        hash)
             }
-            MessageContent::CandidateApproval(approval) => {
-                write!(formatter, "CandidateApproval({})", approval)
-            }
-            MessageContent::NodeApproval { ref sections } => {
-                write!(formatter, "NodeApproval {{ {:?} }}", sections)
-            }
-            MessageContent::ApprovalConfirmation => write!(formatter, "ApprovalConfirmation"),
+            CandidateApproval(approval) => write!(formatter, "CandidateApproval({})", approval),
+            NodeApproval { ref sections } => write!(formatter, "NodeApproval {{ {:?} }}", sections),
+            ApprovalConfirmation => write!(formatter, "ApprovalConfirmation"),
         }
     }
 }
