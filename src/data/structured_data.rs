--- conflicted
+++ resolved
@@ -15,16 +15,12 @@
 // Please review the Licences for the specific language governing permissions and limitations
 // relating to use of the SAFE Network Software.
 
-<<<<<<< HEAD
 use super::NO_OWNER_PUB_KEY;
-=======
->>>>>>> 30e984aa
 use error::RoutingError;
 use maidsafe_utilities::serialisation::{serialise, serialised_size};
 use rust_sodium::crypto::sign::{self, PublicKey, SecretKey, Signature};
 use std::collections::{BTreeMap, BTreeSet};
 use std::fmt::{self, Debug, Formatter};
-use super::{DataIdentifier, NO_OWNER_PUB_KEY};
 use utils;
 use xor_name::XorName;
 
@@ -217,15 +213,11 @@
 
 #[cfg(test)]
 mod tests {
-<<<<<<< HEAD
     use super::*;
-=======
->>>>>>> 30e984aa
     use data;
     use rand;
     use rust_sodium::crypto::sign;
     use std::collections::BTreeSet;
-    use super::*;
     use xor_name::XorName;
 
     #[test]
