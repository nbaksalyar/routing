--- conflicted
+++ resolved
@@ -139,23 +139,11 @@
         let message_id = self.get_next_message_id();
         let destination = types::DestinationAddress{ dest: destination, reply_to: None };
         let source = self.our_source_address();
-<<<<<<< HEAD
         let authority = types::Authority::ManagedNode;
-        let request = PutData{ name: content.name(), data: content.serialised_contents() };
-        let mut e = Encoder::from_memory();
-        e.encode(&[request.clone()]).unwrap();
-        let crypto_signature = crypto::sign::sign_detached(
-                &e.into_bytes(), &self.pmid.get_crypto_secret_sign_key());
-        let signature = types::Signature::new(crypto_signature);
-        let header = MessageHeader::new(message_id, destination, source, authority, Some(signature));
-        let message = RoutingMessage::new(MessageTypeTag::PutData, header, request);
-=======
-        let authority = types::Authority::Client;
         let signing_request = PutData{ name: content.name(), data: content.serialised_contents() };
         let header = MessageHeader::new(message_id, destination, source, authority);
         let message = RoutingMessage::new(MessageTypeTag::PutData, header,
             signing_request, &self.pmid.get_crypto_secret_sign_key());
->>>>>>> f18a114a
         let mut e = Encoder::from_memory();
 
         e.encode(&[message]).unwrap();
@@ -217,19 +205,9 @@
                                             reply_to: self.bootstrap_node_id.clone() };
         let authority = types::Authority::ManagedNode;
         let request = PutPublicPmid{ public_pmid: our_public_pmid };
-<<<<<<< HEAD
-
-        let mut e = Encoder::from_memory();
-        e.encode(&[request.clone()]).unwrap();
-        let crypto_signature = crypto::sign::sign_detached(
-                &e.into_bytes(), &self.pmid.get_crypto_secret_sign_key());
-        let header = MessageHeader::new(message_id, destination, source, authority, Some(signature));
-        let message = RoutingMessage::new(MessageTypeTag::PutPublicPmid, header, request);
-=======
         let header = MessageHeader::new(message_id, destination, source, authority);
         let message = RoutingMessage::new(MessageTypeTag::PutPublicPmid, header,
             request, &self.pmid.get_crypto_secret_sign_key());
->>>>>>> f18a114a
         let mut e = Encoder::from_memory();
 
         e.encode(&[message]).unwrap();
